/**
  * Licensed to the Apache Software Foundation (ASF) under one
  * or more contributor license agreements.  See the NOTICE file
  * distributed with this work for additional information
  * regarding copyright ownership.  The ASF licenses this file
  * to you under the Apache License, Version 2.0 (the
  * "License"); you may not use this file except in compliance
  * with the License.  You may obtain a copy of the License at
  *
  * http://www.apache.org/licenses/LICENSE-2.0
  *
  * Unless required by applicable law or agreed to in writing,
  * software distributed under the License is distributed on an
  * "AS IS" BASIS, WITHOUT WARRANTIES OR CONDITIONS OF ANY
  * KIND, either express or implied.  See the License for the
  * specific language governing permissions and limitations
  * under the License.
  *
  * Copyright © 2018 AudienceProject. All rights reserved.
  */
package com.audienceproject.spark.dynamodb.connector

import com.amazonaws.services.dynamodbv2.document._
import com.amazonaws.services.dynamodbv2.document.spec.{BatchWriteItemSpec, ScanSpec}
import com.amazonaws.services.dynamodbv2.model.ReturnConsumedCapacity
import com.amazonaws.services.dynamodbv2.xspec.ExpressionSpecBuilder
import org.apache.spark.sql.Row
import org.apache.spark.sql.sources.Filter
import org.apache.spark.sql.types._
import org.spark_project.guava.util.concurrent.RateLimiter

import scala.annotation.tailrec
import scala.collection.JavaConverters._

private[dynamodb] class TableConnector(tableName: String, totalSegments: Int, parameters: Map[String, String])
    extends DynamoConnector with DynamoWritable with Serializable {

    private val consistentRead = parameters.getOrElse("stronglyConsistentReads", "false").toBoolean
    private val filterPushdown = parameters.getOrElse("filterPushdown", "true").toBoolean

    override val (keySchema, readLimit, writeLimit, itemLimit, totalSizeInBytes) = {
        val table = getClient.getTable(tableName)
        val desc = table.describe()

        // Key schema.
        val keySchema = KeySchema.fromDescription(desc.getKeySchema.asScala)

        // Parameters.
        val bytesPerRCU = parameters.getOrElse("bytesPerRCU", "4000").toInt
        val targetCapacity = parameters.getOrElse("targetCapacity", "1").toDouble
        val readFactor = if (consistentRead) 1 else 2

        // Rate limit calculation.
        val tableSize = desc.getTableSizeBytes
        val avgItemSize = tableSize.toDouble / desc.getItemCount
        val readCapacity = desc.getProvisionedThroughput.getReadCapacityUnits * targetCapacity
        val writeCapacity = desc.getProvisionedThroughput.getWriteCapacityUnits * targetCapacity

        val readLimit = (readCapacity / totalSegments).toInt
        val itemLimit = (bytesPerRCU / avgItemSize * readLimit).toInt * readFactor

        val writeLimit = (writeCapacity / totalSegments).toInt

        (keySchema, readLimit, writeLimit, itemLimit, tableSize.toLong)
    }

    override def scan(segmentNum: Int, columns: Seq[String], filters: Seq[Filter]): ItemCollection[ScanOutcome] = {
        val scanSpec = new ScanSpec()
            .withSegment(segmentNum)
            .withTotalSegments(totalSegments)
            .withMaxPageSize(itemLimit)
            .withReturnConsumedCapacity(ReturnConsumedCapacity.TOTAL)
            .withConsistentRead(consistentRead)

        if (columns.nonEmpty) {
            val xspec = new ExpressionSpecBuilder().addProjections(columns: _*)

            if (filters.nonEmpty && filterPushdown) {
                xspec.withCondition(FilterPushdown(filters))
            }

            scanSpec.withExpressionSpec(xspec.buildForScan())
        }

        getClient.getTable(tableName).scan(scanSpec)
    }

    override def putItems(schema: StructType, batchSize: Int)(items: Iterator[Row]): Unit = {
        val columnNames = schema.map(_.name)
        val hashKeyIndex = columnNames.indexOf(keySchema.hashKeyName)
        val rangeKeyIndex = keySchema.rangeKeyName.map(columnNames.indexOf)
        val columnIndices = columnNames.zipWithIndex.filterNot({
            case (name, _) => keySchema match {
                case KeySchema(hashKey, None) => name == hashKey
                case KeySchema(hashKey, Some(rangeKey)) => name == hashKey || name == rangeKey
            }
        })

        val rateLimiter = RateLimiter.create(writeLimit max 1)
        val client = getClient

        // For each batch.
        items.grouped(batchSize).foreach(itemBatch => {
            val batchWriteItemSpec = new BatchWriteItemSpec().withReturnConsumedCapacity(ReturnConsumedCapacity.TOTAL)
            batchWriteItemSpec.withTableWriteItems(new TableWriteItems(tableName).withItemsToPut(
                // Map the items.
                itemBatch.map(row => {
                    val item = new Item()

                    // Map primary key.
                    keySchema match {
                        case KeySchema(hashKey, None) => item.withPrimaryKey(hashKey, row(hashKeyIndex))
                        case KeySchema(hashKey, Some(rangeKey)) =>
                            item.withPrimaryKey(hashKey, row(hashKeyIndex), rangeKey, row(rangeKeyIndex.get))
                    }

                    // Map remaining columns.
                    columnIndices.foreach({
                        case (name, index) if !row.isNullAt(index) =>
                            item.`with`(name, mapValue(row(index), schema(name).dataType))
                        case _ =>
                    })

                    item
                }): _*
            ))

            val response = client.batchWriteItem(batchWriteItemSpec)

            handleBatchWriteResponse(client, rateLimiter)(response)
        })
    }

<<<<<<< HEAD
    private def mapValue(element: Any, elementType: DataType): Any = {
        elementType match {
            case ArrayType(innerType, _) => element.asInstanceOf[Seq[_]].map(e => mapValue(e, innerType)).asJava
            case MapType(keyType, valueType, _) =>
                if (keyType != StringType) throw new IllegalArgumentException(
                    s"Invalid Map key type '${keyType.typeName}'. DynamoDB only supports String as Map key type.")
                element.asInstanceOf[Map[_, _]].mapValues(e => mapValue(e, valueType)).asJava
            case StructType(fields) =>
                val row = element.asInstanceOf[Row]
                (fields.indices map { i =>
                    fields(i).name -> mapValue(row(i), fields(i).dataType)
                }).toMap.asJava
            case _ => element
=======
    @tailrec
    private def handleBatchWriteResponse(client: DynamoDB, rateLimiter: RateLimiter)
                                        (response: BatchWriteItemOutcome): Unit = {
        // Rate limit on write capacity.
        if (response.getBatchWriteItemResult.getConsumedCapacity != null) {
            response.getBatchWriteItemResult.getConsumedCapacity.asScala.map(cap => {
                cap.getTableName -> cap.getCapacityUnits.toInt
            }).toMap.get(tableName).foreach(rateLimiter.acquire)
        }
        // Retry unprocessed items.
        if (response.getUnprocessedItems != null && !response.getUnprocessedItems.isEmpty) {
            val newResponse = client.batchWriteItemUnprocessed(response.getUnprocessedItems)
            handleBatchWriteResponse(client, rateLimiter)(newResponse)
>>>>>>> 686cae2e
        }
    }

}<|MERGE_RESOLUTION|>--- conflicted
+++ resolved
@@ -131,7 +131,6 @@
         })
     }
 
-<<<<<<< HEAD
     private def mapValue(element: Any, elementType: DataType): Any = {
         elementType match {
             case ArrayType(innerType, _) => element.asInstanceOf[Seq[_]].map(e => mapValue(e, innerType)).asJava
@@ -145,7 +144,9 @@
                     fields(i).name -> mapValue(row(i), fields(i).dataType)
                 }).toMap.asJava
             case _ => element
-=======
+        }
+    }
+
     @tailrec
     private def handleBatchWriteResponse(client: DynamoDB, rateLimiter: RateLimiter)
                                         (response: BatchWriteItemOutcome): Unit = {
@@ -159,7 +160,6 @@
         if (response.getUnprocessedItems != null && !response.getUnprocessedItems.isEmpty) {
             val newResponse = client.batchWriteItemUnprocessed(response.getUnprocessedItems)
             handleBatchWriteResponse(client, rateLimiter)(newResponse)
->>>>>>> 686cae2e
         }
     }
 
